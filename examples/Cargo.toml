--- conflicted
+++ resolved
@@ -1,10 +1,7 @@
 [workspace]
 members = [
-<<<<<<< HEAD
     "anchor/drift/*",
-=======
     "anchor/marinade/*",
->>>>>>> 10f33579
     "anchor/unstake-it/*",
     "shank/token-metadata/*",
 ]